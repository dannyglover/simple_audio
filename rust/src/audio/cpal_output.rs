// This file is a part of simple_audio
// Copyright (c) 2022-2023 Erikas Taroza <erikastaroza@gmail.com>
//
// This program is free software: you can redistribute it and/or
// modify it under the terms of the GNU Lesser General Public License as
// published by the Free Software Foundation, either version 3 of
// the License, or (at your option) any later version.
//
// This program is distributed in the hope that it will be useful,
// but WITHOUT ANY WARRANTY; without even the implied warranty of
// MERCHANTABILITY or FITNESS FOR A PARTICULAR PURPOSE.
// See the GNU Lesser General Public License for more details.
//
// You should have received a copy of the GNU Lesser General Public License along with this program.
// If not, see <https://www.gnu.org/licenses/>.

use std::sync::{Arc, Condvar, Mutex};

use anyhow::Context;
use cpal::{
    traits::{DeviceTrait, HostTrait, StreamTrait},
    Device, Stream, StreamConfig,
};
use symphonia::core::audio::{AudioBufferRef, SampleBuffer, SignalSpec};

use crate::utils::blocking_rb::*;

<<<<<<< HEAD
use super::{controls::*, dsp::{resampler::Resampler, normalizer::Normalizer}, sources::IS_STREAM_BUFFERING};
=======
use super::{
    controls::*,
    dsp::{normalizer::Normalizer, resampler::Resampler},
    streaming::streamable::IS_STREAM_BUFFERING,
};
>>>>>>> 01c317cf

/// The default output volume is way too high.
/// Multiplying the volume input by this number
/// will help to reduce it.
const BASE_VOLUME: f32 = 0.7;

//TODO: Support i16 and u16 instead of only f32.
pub struct CpalOutput
{
    pub stream: Stream,
    pub ring_buffer_reader: BlockingRb<f32, Consumer>,
    ring_buffer_writer: BlockingRb<f32, Producer>,
    sample_buffer: SampleBuffer<f32>,
    resampler: Option<Resampler<f32>>,
    is_stream_done: Arc<(Mutex<bool>, Condvar)>,
    normalizer: Normalizer,
}

impl CpalOutput
{
    /// Starts a new stream on the default device.
    pub fn new(spec: SignalSpec, duration: u64) -> anyhow::Result<Self>
    {
        // Get the output config.
        let (device, config) = Self::get_config(spec)?;

        // Create a resampler only if the code is running on Windows
        // and if the output config's sample rate doesn't match the audio's.
        let resampler: Option<Resampler<f32>> =
            if cfg!(target_os = "windows") && spec.rate != config.sample_rate.0 {
                Some(Resampler::new(
                    spec,
                    config.sample_rate.0 as usize,
                    duration,
                ))
            }
            else {
                None
            };

        // Create a ring buffer with a capacity for up-to 200ms of audio.
        let channels = spec.channels.count();
        let ring_len = ((200 * spec.rate as usize) / 1000) * channels;

        // Create the buffers for the stream.
        let rb = BlockingRb::<f32>::new(ring_len);
        let rb_clone = rb.clone();
        let ring_buffer_writer = rb.0;
        let ring_buffer_reader = rb.1;

        let sample_buffer = SampleBuffer::<f32>::new(duration, spec);

        let is_stream_done = Arc::new((Mutex::new(false), Condvar::new()));
        let is_stream_done_clone = is_stream_done.clone();

        let stream = device.build_output_stream(
            &config,
            move |data: &mut [f32], _: &cpal::OutputCallbackInfo| {
                let buffering = IS_STREAM_BUFFERING.load(std::sync::atomic::Ordering::SeqCst);

                // "Pause" the stream.
                // What this really does is mute the stream.
                // With only a return statement, the current sample still plays.
                // CPAL states that `stream.pause()` may not work for all devices.
                // `stream.pause()` is the ideal way to play/pause.
                if (!IS_PLAYING.load(std::sync::atomic::Ordering::SeqCst)
                    && cfg!(target_os = "windows"))
                    || buffering
                {
                    data.iter_mut().for_each(|s| *s = 0.0);

                    if buffering {
                        ring_buffer_reader.skip_all();
                    }

                    return;
                }

                let written = ring_buffer_reader.read(data);

                // Notify that the stream was finished reading.
                if written.is_none() {
                    let (mutex, cvar) = &*is_stream_done_clone;
                    *mutex.lock().unwrap() = true;
                    cvar.notify_one();
                    return;
                }

                // Set the volume.
                data[0..written.unwrap()]
                    .iter_mut()
                    .for_each(|s| *s *= BASE_VOLUME * *VOLUME.read().unwrap());
            },
            move |err| {
                match err {
                    cpal::StreamError::DeviceNotAvailable => {
                        // Tell the decoder that there is no longer a valid device.
                        // The decoder will make a new `cpal_output`.
                        let tx = TXRX.read().unwrap().0.clone();
                        tx.send(ThreadMessage::DeviceChanged).unwrap();
                        ring_buffer_writer.cancel_write();
                    }
                    cpal::StreamError::BackendSpecific { err } => {
                        // This should never happen.
                        panic!("Unknown error occurred during playback: {err}");
                    }
                }
            },
            None,
        );

        let stream = stream.context("Could not build the stream.")?;
        stream.play()?;

        let sample_rate = config.sample_rate.0;

        Ok(CpalOutput {
            stream,
            ring_buffer_writer: rb_clone.0,
            ring_buffer_reader: rb_clone.1,
            sample_buffer,
            resampler,
            is_stream_done,
            normalizer: Normalizer::new(spec.channels.count(), sample_rate),
        })
    }

    fn get_config(spec: SignalSpec) -> anyhow::Result<(Device, StreamConfig)>
    {
        let host = cpal::default_host();
        let device = host
            .default_output_device()
            .context("Failed to get default output device.")?;

        let config;

        #[cfg(target_os = "windows")]
        {
            let mut supported_configs = device
                .supported_output_configs()
                .context("Failed to get supported output configs.")?;
            config = supported_configs
                .next()
                .context("Failed to get a config.")?
                .with_max_sample_rate()
                .config();
        }

        #[cfg(not(target_os = "windows"))]
        {
            let channels = spec.channels.count();
            config = cpal::StreamConfig {
                channels: channels as cpal::ChannelCount,
                sample_rate: cpal::SampleRate(spec.rate),
                buffer_size: cpal::BufferSize::Default,
            };
        }

        Ok((device, config))
    }

    /// Write the `AudioBufferRef` to the buffers.
    pub fn write(&mut self, decoded: AudioBufferRef)
    {
        if decoded.frames() == 0 {
            return;
        }

        let mut samples = if let Some(resampler) = &mut self.resampler {
            // If there is a resampler, then write resampled values
            // instead of the normal `samples`.
            resampler.resample(decoded).unwrap_or(&[])
        }
        else {
            self.sample_buffer.copy_interleaved_ref(decoded);
            self.sample_buffer.samples()
        };

        if IS_NORMALIZING.load(std::sync::atomic::Ordering::SeqCst) {
            samples = self.normalizer.normalize(samples);
        }

        while let Some(written) = self.ring_buffer_writer.write(samples) {
            samples = &samples[written..];
        }
    }

    /// Clean up after playback is done.
    pub fn flush(&mut self)
    {
        // If there is a resampler, then it may need to be flushed
        // depending on the number of samples it has.
        if let Some(resampler) = &mut self.resampler {
            let mut remaining_samples = resampler.flush().unwrap_or_default();

            while let Some(written) = self.ring_buffer_writer.write(remaining_samples) {
                remaining_samples = &remaining_samples[written..];
            }
        }

        // Wait for all the samples to be read.
        let (mutex, cvar) = &*self.is_stream_done;
        let _lock = cvar.wait(mutex.lock().unwrap());

        self.stream.pause().unwrap();
    }
}<|MERGE_RESOLUTION|>--- conflicted
+++ resolved
@@ -25,15 +25,7 @@
 
 use crate::utils::blocking_rb::*;
 
-<<<<<<< HEAD
 use super::{controls::*, dsp::{resampler::Resampler, normalizer::Normalizer}, sources::IS_STREAM_BUFFERING};
-=======
-use super::{
-    controls::*,
-    dsp::{normalizer::Normalizer, resampler::Resampler},
-    streaming::streamable::IS_STREAM_BUFFERING,
-};
->>>>>>> 01c317cf
 
 /// The default output volume is way too high.
 /// Multiplying the volume input by this number
