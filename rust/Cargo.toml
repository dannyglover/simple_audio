[package]
name = "simple_audio"
version = "1.0.3"
edition = "2021"

[lib]
crate-type = ["staticlib", "cdylib"]

[dependencies]
cpal = { git = "https://github.com/erikas-taroza/cpal" }
flutter_rust_bridge = "1.57.0"
reqwest = { version = "0.11.12", features = ["blocking"] }
symphonia = { features = ["aac", "alac", "isomp4", "mp3"], git = "https://github.com/pdeljanov/Symphonia" }
rb = "0.4.1"
crossbeam = { version = "0.8.2", features = ["crossbeam-channel"] }
openssl-sys = { version = "0.9.77", features = ["vendored"] }
rubato = "0.12.0"
lazy_static = "1.4.0"
<<<<<<< HEAD
rangemap = "1.3.0"
=======
arrayvec = "0.7.2"
>>>>>>> 4b2ad371

[target.'cfg(all(unix, not(target_os = "macos"), not(target_os = "android"), not(target_os = "ios")))'.dependencies]
dbus = "0.9.6"
dbus-crossroads = "0.5.1"

[target.'cfg(target_os = "android")'.dependencies]
oboe = { git = "https://github.com/katyo/oboe-rs", branch = "fix-unsoundess" }

# target.'cfg(target_os = "windows")'.
[target.'cfg(target_os = "windows")'.dependencies.windows]
version = "0.43.0"
features = [
	"Foundation",
	"Media",
	"Win32_Foundation",
	"Win32_System_WinRT",
	"Storage_Streams",
]

[profile.release]
# lto = true<|MERGE_RESOLUTION|>--- conflicted
+++ resolved
@@ -16,11 +16,8 @@
 openssl-sys = { version = "0.9.77", features = ["vendored"] }
 rubato = "0.12.0"
 lazy_static = "1.4.0"
-<<<<<<< HEAD
 rangemap = "1.3.0"
-=======
 arrayvec = "0.7.2"
->>>>>>> 4b2ad371
 
 [target.'cfg(all(unix, not(target_os = "macos"), not(target_os = "android"), not(target_os = "ios")))'.dependencies]
 dbus = "0.9.6"
