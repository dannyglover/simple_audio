// This file is a part of simple_audio
// Copyright (c) 2022-2023 Erikas Taroza <erikastaroza@gmail.com>
//
// This program is free software: you can redistribute it and/or
// modify it under the terms of the GNU Lesser General Public License as
// published by the Free Software Foundation, either version 3 of
// the License, or (at your option) any later version.
//
// This program is distributed in the hope that it will be useful,
// but WITHOUT ANY WARRANTY; without even the implied warranty of 
// MERCHANTABILITY or FITNESS FOR A PARTICULAR PURPOSE.
// See the GNU Lesser General Public License for more details.
//
// You should have received a copy of the GNU Lesser General Public License along with this program.
// If not, see <https://www.gnu.org/licenses/>.

export 'types.dart' hide progressStateFromInner, metadataFromInner;
import 'types.dart' as types;
import 'types.dart' hide ProgressState, Metadata;

import 'dart:io';

import 'package:flutter/foundation.dart';
import 'package:flutter/services.dart';
import 'package:path_provider/path_provider.dart';

import './ffi.dart' hide PlaybackState;

late final Player _player;

class SimpleAudio
{
    /// Non-null if the app is running on Android, iOS, or macOS.
    static final MethodChannel? _methodChannel =
        Platform.isAndroid || Platform.isIOS || Platform.isMacOS ? const MethodChannel("simple_audio")
        : null;

    /// A stream that returns a [PlaybackState] when the state of the player is changed.
    late Stream<PlaybackState> playbackStateStream = Player.playbackStateStream(bridge: api)
        // Map the int event to a dart enum.
        .map((event) => PlaybackState.values[event.index])
        .asBroadcastStream();

    /// A stream that returns a [ProgressState] when the progress of the player
    /// or duration of the file is changed.
    late Stream<types.ProgressState> progressStateStream = Player.progressStateStream(bridge: api)
        // Convert the inner ProgressState to the public ProgressState (public provides docs)
        .map((event) => types.progressStateFromInner(event))
        .asBroadcastStream();

    /// Returns `true` if the player is playing.
    Future<bool> get isPlaying => _player.isPlaying();
    /// Returns the current progress state.
    Future<ProgressState> get _progress => _player.getProgress();

    /// The callback for when the [NotificationActions.skipPrev] action is called.
    void Function(SimpleAudio player)? onSkipPrevious;
    /// The callback for when the [NotificationActions.skipNext] action is called.
    void Function(SimpleAudio player)? onSkipNext;

    /// The callback for when an error occurs when trying to fetch
    /// more bytes for a network stream.
    void Function(SimpleAudio player)? onNetworkStreamError;
    /// The callback for when an error occurs during the decode loop.
    void Function(SimpleAudio player)? onDecodeError;

    /// Each callback has a reference to the instantiated `SimpleAudio` object
    /// if you need to access its members to implement the callbacks.
    /// 
    /// **[onSkipPrevious]** The callback for when the [NotificationActions.skipPrev] action is called.
    /// 
    /// **[onSkipNext]** The callback for when the [NotificationActions.skipNext] action is called.
    /// 
    /// **[onNetworkStreamError]** The callback for when an error occurs when trying to fetch
    /// more bytes for a network stream.
    /// 
    /// **[onDecodeError]** The callback for when an error occurs during the decode loop.
    SimpleAudio({
        this.onSkipPrevious,
        this.onSkipNext,
        this.onNetworkStreamError,
        this.onDecodeError
    })
    {
        Player.callbackStream(bridge: api).listen((event) {
            switch(event)
            {
                case Callback.NotificationActionSkipPrev:
                    onSkipPrevious?.call(this);
                    break;
                case Callback.NotificationActionSkipNext:
                    onSkipNext?.call(this);
                    break;
                case Callback.NetworkStreamError:
                    onNetworkStreamError?.call(this);
                    break;
                case Callback.DecodeError:
                    onDecodeError?.call(this);
                    break;
                // This isn't a callback for the user to handle.
                // Instead, it is used to communicate via MethodChannel
                // with Dart being the middleman.
                case Callback.PlaybackLooped:
                    _methodChannel?.invokeMethod("setPlaybackState", {
                        "state": PlaybackState.play.index,
                        "position": 0
                    });
                    break;
            }
        });
        
        _methodChannel?.setMethodCallHandler((call) async {
            switch(call.method)
            {
                case "play":
                    play();
                    break;
                case "pause":
                    pause();
                    break;
                case "stop":
                    stop();
                    break;
                case "next":
                    onSkipNext?.call(this);
                    break;
                case "previous":
                    onSkipPrevious?.call(this);
                    break;
                case "seekRelative":
                    int position = (await _progress).position;
                    int seekTo = call.arguments as bool ?
                        position + 10
                        : (position - 10).clamp(0, double.maxFinite).toInt();

                    seek(seekTo);
                    break;
                case "seek":
                    seek(call.arguments);
                    break;
                case "isPlaying":
                    return await isPlaying;
            }
        });
    }

    /// Initialize [SimpleAudio]. This should only be done once in the `main` method.
    /// 
    /// **[showMediaNotification]** Whether or not to show the media notification when playing
    /// audio.
    /// 
    /// **[shouldNormalizeVolume]** Whether or not to normalize the volume
    /// of the playback. You can also change this by calling [normalizeVolume]
    /// when you desire. The normalization uses the `EbuR128` standard and
    /// it normalizes to `-15 LUFS`.
    /// 
    /// **[dbusName]** The bus name of the MPRIS metadata handler.
    /// The format is in reverse-DNS style.
    /// The name has to follow these requirements: https://dbus.freedesktop.org/doc/dbus-specification.html#message-protocol-names
    /// 
    /// If the D-Bus name is `com.erikas.SimpleAudio`, then `com.erikas` is your domain
    /// and `SimpleAudio` is your app name.
    /// 
    /// MPRIS is a D-Bus interface for controlling media players. See: https://wiki.archlinux.org/title/MPRIS
    /// 
    /// **[actions]** A list of actions that the media notification will use.
    /// If [showMediaNotification] is false, this value does not matter. Otherwise, you will
    /// need to include [NotificationActions.playPause] in the list.
    /// 
    /// **[androidNotificationIconPath]** A path that points to the icon the Android media
    /// notification will use. This icon should be stored in `./android/app/src/main/res/mipmap-xxx`.
    /// You will want to create images that are sized accordingly to the pixel density.
    /// The icon should also be monochrome so that it renders properly. To ensure that this
    /// icon is bundled properly, see https://developer.android.com/studio/build/shrink-code#keep-resources
    /// 
    /// To create an icon, see: https://developer.android.com/studio/write/image-asset-studio#create-adaptive
    /// 
    /// **[androidCompactPlaybackActions]** A list of numbers that represent the buttons
    /// to show in the compact media notification. The indicies match with the ones
    /// in [actions].
    /// 
    /// For example, to use the middle 3:
    /// 
    /// androidPlaybackActions = [Rewind, SkipPrev, PlayPause, SkipNext, FastForward]
    /// 
    /// androidCompactPlaybackActions = [1, 2, 3]
    /// 
    /// **[applePreferSkipButtons]** For the macOS and iOS media notifications. If set to true,
    /// the notification will show [NotificationActions.skipPrev] and [NotificationActions.skipNext]
    /// instead of [NotificationActions.rewind] and [NotificationActions.fastForward]
    /// when all 4 values are provided in [actions].
    static Future<void> init({
        bool showMediaNotification = true,
        bool shouldNormalizeVolume = false,
        String dbusName = "com.erikas.SimpleAudio",
        List<NotificationActions> actions = NotificationActions.values,
        String androidNotificationIconPath = "mipmap/ic_launcher",
        List<int> androidCompactPlaybackActions = const [1, 2, 3],
        bool applePreferSkipButtons = true
    }) async
    {
        await _dispose();

        // You must include this action.
        if(showMediaNotification) assert(actions.contains(NotificationActions.playPause));

        _player = await Player.newPlayer(
            bridge: api,
            actions: showMediaNotification ?
                Int32List.fromList(actions.map((e) => e.index).toList())
                : Int32List(0),
            dbusName: dbusName,
            hwnd: Platform.isWindows ? getHWND() : null
        );

        _player.normalizeVolume(shouldNormalize: shouldNormalizeVolume);

        if(Platform.isAndroid)
        {
            _methodChannel?.invokeMethod("init", {
                "showMediaNotification": showMediaNotification,
                "actions": actions.map((e) => e.index).toList(),
                "compactActions": androidCompactPlaybackActions,
                "icon": androidNotificationIconPath
            });
        }
        else if(Platform.isIOS || Platform.isMacOS)
        {
            _methodChannel?.invokeMethod("init", {
                "showMediaNotification": showMediaNotification,
                "actions": actions.map((e) => e.index).toList(),
                "preferSkipButtons": applePreferSkipButtons
            });
        }
    }

    /// If there are any old players (ex. after a hot restart),
    /// then release their resources. This also reverts `simple_audio`
    /// to its default state. Currently, the Rust code has some static
    /// variables that are used between the threads.
    /// These values would persist after a hot restart.
    static Future<void> _dispose() async
    {
        await Player.dispose(bridge: api);
        _methodChannel?.invokeMethod("dispose");
    }

    /// Open a new file for playback.
    /// 
    /// **[path]**: The path of the file. For example, `https://my-domain.com/file.mp3`
    /// or `/path/to/file.mp3`.
    /// 
    /// **[autoplay]** Whether or not to immediately start playing the file when opened.
    Future<void> open(String path, {bool autoplay = true}) async
    {
        await _player.open(path: path, autoplay: autoplay);

        if(autoplay)
        {
            _methodChannel?.invokeMethod("setPlaybackState", {
                "state": PlaybackState.play.index,
                "position": 0
            });
        }
    }

    /// Plays the opened file. If the player was paused,
    /// this resumes it.
    Future<void> play() async
    {
        _methodChannel?.invokeMethod("setPlaybackState", {
            "state": PlaybackState.play.index,
            "position": (await _progress).position
        });

        return await _player.play();
    }

    /// Pauses playback of the opened file.
    Future<void> pause() async
    {
        _methodChannel?.invokeMethod("setPlaybackState", {
            "state": PlaybackState.pause.index,
            "position": (await _progress).position
        });

        return await _player.pause();
    }

    /// Stops playback of the opened file. Another file will have
    /// to be opened to start playback.
    Future<void> stop() async
    {
        _methodChannel?.invokeMethod("setPlaybackState", {
            "state": -1,
            "position": 0
        });

        return await _player.stop();
    }

    /// Set the player in a looping mode where
    /// the opened file will be replayed when it is done.
    Future<void> loopPlayback(bool shouldLoop) async
    {
        return await _player.loopPlayback(shouldLoop: shouldLoop);
    }

    /// Set the volume of the playback.
    /// 
    /// **[volume]** The volume from `0.0` to `1.0`.
    Future<void> setVolume(double volume) async
    {
        return await _player.setVolume(volume: volume);
    }

    /// Seek to a certain spot in the file and play from there.
    /// 
    /// **[seconds]** The position, in seconds, to seek to.
    Future<void> seek(int seconds) async
    {
        _methodChannel?.invokeMethod("setPlaybackState", {
            "state": (await isPlaying ? PlaybackState.play : PlaybackState.pause).index,
            "position": seconds
        });

        return await _player.seek(seconds: seconds);
    }

    /// Set the metadata of the OS's media controller.
    /// 
    /// **[metadata]** The metadata information to display.
    Future<void> setMetadata(types.Metadata metadata) async
    {
        if(metadata.artUri != null || metadata.artBytes != null)
        {
            // Only one type of art can be provided.
            assert(
                (metadata.artUri != null && metadata.artBytes == null)
                || (metadata.artUri == null && metadata.artBytes != null)
            );
        }

        // MPRIS cant't take an image as bytes.
        // Convert to a temp file and pass URI instead.
        if(Platform.isLinux && metadata.artBytes != null)
        {
            String tempPath = "${(await getApplicationSupportDirectory()).path}/simple_audio";

            // Clear the temporary directory.
            Directory dir = Directory(tempPath);
            if(await dir.exists()) await dir.delete(recursive: true);

            String path = "$tempPath/${metadata.artBytes.hashCode}.jpg";

            File image = File(path);
            if(!await image.exists()) await image.create(recursive: true);
            await image.writeAsBytes(metadata.artBytes!);

            Metadata m = Metadata(
                title: metadata.title,
                artist: metadata.artist,
                album: metadata.album,
                artUri: "file://$path"
            );

            _player.setMetadata(metadata: m);
            return;
        }

        if(Platform.isLinux || Platform.isWindows)
        {
            Metadata m = Metadata(
                title: metadata.title,
                artist: metadata.artist,
                album: metadata.album,
                artUri: metadata.artUri,
                artBytes: metadata.artBytes
            );

            _player.setMetadata(metadata: m);
        }
<<<<<<< HEAD
        /// The method channel is only available for Android, iOS, macOS.
=======
        // The method channel is only available for Android, iOS, macOS.
>>>>>>> 77842b8a
        else if(_methodChannel != null)
        {
            // Prevent users from awaiting this method
            // and blocking their program infintely.
            Future<void> _() async
            {
                // Wait for a valid duration.
                ProgressState progress = await _progress;
                while(progress.duration == 0)
                {
                    progress = await _progress;
                    continue;
                }

                await _methodChannel?.invokeMethod("setMetadata", {
                    "title": metadata.title,
                    "artist": metadata.artist,
                    "album": metadata.album,
                    "artUri": metadata.artUri,
                    "artBytes": metadata.artBytes,
                    "duration": progress.duration
                });
            }
            _();
        }
    }

    /// Whether or not to normalize the volume
    /// of the playback. The normalization uses the `EbuR128` standard and
    /// it normalizes to `-15 LUFS`.
    Future<void> normalizeVolume(bool shouldNormalize) async
    {
        return await _player.normalizeVolume(shouldNormalize: shouldNormalize);
    }
}<|MERGE_RESOLUTION|>--- conflicted
+++ resolved
@@ -380,11 +380,7 @@
 
             _player.setMetadata(metadata: m);
         }
-<<<<<<< HEAD
-        /// The method channel is only available for Android, iOS, macOS.
-=======
         // The method channel is only available for Android, iOS, macOS.
->>>>>>> 77842b8a
         else if(_methodChannel != null)
         {
             // Prevent users from awaiting this method
